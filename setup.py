--- conflicted
+++ resolved
@@ -25,12 +25,9 @@
         'torch>=1.9.0',
         'torchvision>=0.2.2',
         'torch-geometric',
-<<<<<<< HEAD
+        'pyreadr',
         'pyod',
         'eif',
-=======
-        'pyreadr',
->>>>>>> 857130f1
     ],
     extras_require={
         'experiments': [
